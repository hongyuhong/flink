<?xml version="1.0" encoding="UTF-8"?>
<!-- 
#######################################################################################################################
## 
##  Copyright (C) 2010 by the Stratosphere project (http://stratosphere.eu)
## 
##  Licensed under the Apache License, Version 2.0 (the "License"); you may not use this file except in compliance with
##  the License. You may obtain a copy of the License at
## 
##      http://www.apache.org/licenses/LICENSE-2.0
## 
##  Unless required by applicable law or agreed to in writing, software distributed under the License is distributed on
##  an "AS IS" BASIS, WITHOUT WARRANTIES OR CONDITIONS OF ANY KIND, either express or implied. See the License for the
##  specific language governing permissions and limitations under the License.
## 
#######################################################################################################################
-->
<configuration>

	<!--  ========================================================================
	                                    Parallelism
	      ======================================================================== -->
	      
	<!-- The default degree of parallelism for each user function, if no other degree
	      is explicitly specified. -->
	<property>
		<key>pact.parallelization.degree</key>
		<value>-1</value>
	</property>
	
	<!-- The default number of parallel instances of the user function that are assigned to
	     a single computing instance. -->
	<property>
		<key>pact.parallelization.intra-node-degree</key>
		<value>1</value>
	</property>

	<!-- An optional hard limit in the number of machines to use. A program will never use
	     more than the here specified number of machines. If set to '-1', the limit is set
	     by the maximal number of instances available in the cluster.
	     
	     If this value is set, the actual number of machines used for certain tasks may be
	     even lower than this value, due to scheduling constraints. -->	
	<property>
		<key>pact.parallelization.maxmachines</key>
		<value>-1</value>
	</property>
<<<<<<< HEAD

	<!-- The default instance type to be used to run a single parallel instance of the
	     user function on. -->	
	<property>
		<key>pact.parallelization.default-instance-type</key>
		<value>standard,2,1,300,10,0</value>
	</property>
	
=======
>>>>>>> 3b219b1f
	
	<!--  ========================================================================
	                                    Web Frontend
	      ======================================================================== -->
	      
	<!-- The port of the frontend web server -->
	<property>
		<key>pact.web.port</key>
		<value>8080</value>
	</property>
	
	<!-- The path to the root directory containing the web documents -->
	<property>
		<key>pact.web.rootpath</key>
		<value>./resources/web-docs/</value>
	</property>
	
	<!-- The temp directory for the web server -->
	<property>
		<key>pact.web.temp</key>
		<value>/tmp</value>
	</property>
	
	<!-- The directory into which the web server will store uploaded pact programs -->
	<property>
		<key>pact.web.uploaddir</key>
		<value>/tmp/pact-jobs/</value>
	</property>
	
	<!-- The directory into which the web server will dump temporary JSON files describing pact plans -->
	<property>
		<key>pact.web.plandump</key>
		<value>/tmp/pact-plans/</value>
	</property>
	
</configuration><|MERGE_RESOLUTION|>--- conflicted
+++ resolved
@@ -45,17 +45,6 @@
 		<key>pact.parallelization.maxmachines</key>
 		<value>-1</value>
 	</property>
-<<<<<<< HEAD
-
-	<!-- The default instance type to be used to run a single parallel instance of the
-	     user function on. -->	
-	<property>
-		<key>pact.parallelization.default-instance-type</key>
-		<value>standard,2,1,300,10,0</value>
-	</property>
-	
-=======
->>>>>>> 3b219b1f
 	
 	<!--  ========================================================================
 	                                    Web Frontend
